--- conflicted
+++ resolved
@@ -719,11 +719,7 @@
     return tf.stack([y_min, x_min, y_max, x_max], axis=-1)
 
   def _aug_boxes(affine_matrix, box):
-<<<<<<< HEAD
-    """Apply an affine transformation matrix M to the boxes augmente boxes."""
-=======
     """Apply an affine transformation matrix M to the boxes augment boxes."""
->>>>>>> 379d64c5
     corners = _get_corners(box)
     corners = tf.reshape(corners, [-1, 4, 2])
     z = tf.expand_dims(tf.ones_like(corners[..., 1]), axis=-1)
