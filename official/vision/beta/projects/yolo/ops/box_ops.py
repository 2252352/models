--- conflicted
+++ resolved
@@ -1,13 +1,3 @@
-<<<<<<< HEAD
-import tensorflow as tf
-from official.vision.beta.projects.yolo.ops import math_ops
-import math
-
-
-def yxyx_to_xcycwh(box: tf.Tensor):
-  """Converts boxes from ymin, xmin, ymax, xmax to x_center, y_center, width,
-  height.
-=======
 # Copyright 2021 The TensorFlow Authors. All Rights Reserved.
 #
 # Licensed under the Apache License, Version 2.0 (the "License");
@@ -30,7 +20,6 @@
 
 def yxyx_to_xcycwh(box: tf.Tensor):
   """Converts boxes from yxyx to x_center, y_center, width, height.
->>>>>>> 37536370
 
   Args:
     box: any `Tensor` whose last dimension is 4 representing the coordinates of
@@ -51,13 +40,7 @@
 
 @tf.custom_gradient
 def _xcycwh_to_yxyx(box: tf.Tensor, scale):
-<<<<<<< HEAD
-  """Private function called by xcycwh_to_yxyx to allow custom gradients
-  with defaults.
-  """
-=======
   """Private function to allow custom gradients with defaults."""
->>>>>>> 37536370
   with tf.name_scope('xcycwh_to_yxyx'):
     xy, wh = tf.split(box, 2, axis=-1)
     xy_min = xy - wh / 2
@@ -67,11 +50,7 @@
     box = tf.concat([y_min, x_min, y_max, x_max], axis=-1)
 
     def delta(dbox):
-<<<<<<< HEAD
-      #y_min = top, x_min = left, y_max = bottom, x_max = right
-=======
       # y_min = top, x_min = left, y_max = bottom, x_max = right
->>>>>>> 37536370
       dt, dl, db, dr = tf.split(dbox, 4, axis=-1)
       dx = dl + dr
       dy = dt + db
@@ -85,20 +64,12 @@
 
 
 def xcycwh_to_yxyx(box: tf.Tensor, darknet=False):
-<<<<<<< HEAD
-  """Converts boxes from x_center, y_center, width, height to ymin, xmin, ymax,
-  xmax.
-=======
   """Converts boxes from x_center, y_center, width, height to yxyx format.
->>>>>>> 37536370
 
   Args:
     box: any `Tensor` whose last dimension is 4 representing the coordinates of
       boxes in x_center, y_center, width, height.
-<<<<<<< HEAD
-=======
     darknet: `bool`, if True a scale of 1.0 is used.
->>>>>>> 37536370
 
   Returns:
     box: a `Tensor` whose shape is the same as `box` in new format.
@@ -146,12 +117,7 @@
 
 
 def smallest_encompassing_box(box1, box2, yxyx=False):
-<<<<<<< HEAD
-  """Calculates the smallest box that encompasses both that encomapasses both
-  box1 and box2.
-=======
   """Calculates the smallest box that encompasses box1 and box2.
->>>>>>> 37536370
 
   Args:
     box1: any `Tensor` whose last dimension is 4 representing the coordinates of
@@ -239,11 +205,7 @@
     boxc = smallest_encompassing_box(box1, box2, yxyx=yxyx)
     if yxyx:
       boxc = yxyx_to_xcycwh(boxc)
-<<<<<<< HEAD
-    cxcy, cwch = tf.split(boxc, 2, axis=-1)
-=======
     _, cwch = tf.split(boxc, 2, axis=-1)
->>>>>>> 37536370
     c = tf.math.reduce_prod(cwch, axis=-1)
 
     # compute giou
@@ -288,15 +250,9 @@
       box1 = yxyx_to_xcycwh(box1)
       box2 = yxyx_to_xcycwh(box2)
 
-<<<<<<< HEAD
-    b1xy, b1wh = tf.split(box1, 2, axis=-1)
-    b2xy, b2wh = tf.split(box2, 2, axis=-1)
-    bcxy, bcwh = tf.split(boxc, 2, axis=-1)
-=======
     b1xy, _ = tf.split(box1, 2, axis=-1)
     b2xy, _ = tf.split(box2, 2, axis=-1)
     _, bcwh = tf.split(boxc, 2, axis=-1)
->>>>>>> 37536370
 
     center_dist = tf.reduce_sum((b1xy - b2xy)**2, axis=-1)
     c_diag = tf.reduce_sum(bcwh**2, axis=-1)
@@ -305,8 +261,6 @@
     diou = iou - regularization**beta
     diou = tf.clip_by_value(diou, clip_value_min=-1.0, clip_value_max=1.0)
   return iou, diou
-<<<<<<< HEAD
-=======
 
 
 def compute_ciou(box1, box2, yxyx=False, darknet=False):
@@ -348,7 +302,6 @@
     ciou = tf.clip_by_value(ciou, clip_value_min=-1.0, clip_value_max=1.0)
   return iou, ciou
 
->>>>>>> 37536370
 
 def aggregated_comparitive_iou(boxes1,
                                boxes2=None,
@@ -356,54 +309,7 @@
                                beta=0.6):
   """Calculates the IOU between two set of boxes.
 
-<<<<<<< HEAD
-def compute_ciou(box1, box2, yxyx=False, darknet=False):
-  """Calculates the complete intersection over union between box1 and box2.
-
-  Args:
-    box1: any `Tensor` whose last dimension is 4 representing the coordinates of
-      boxes.
-    box2: any `Tensor` whose last dimension is 4 representing the coordinates of
-      boxes.
-    yxyx: a `bool` indicating whether the input box is of the format x_center
-      y_center, width, height or y_min, x_min, y_max, x_max.
-    darknet: a `bool` indicating whether the calling function is the YOLO
-      darknet loss.
-
-  Returns:
-    ciou: a `Tensor` who represents the complete intersection over union.
-  """
-  with tf.name_scope('ciou'):
-    # compute DIOU and IOU
-    iou, diou = compute_diou(box1, box2, yxyx=yxyx, darknet=darknet)
-
-    if yxyx:
-      box1 = yxyx_to_xcycwh(box1)
-      box2 = yxyx_to_xcycwh(box2)
-
-    b1x, b1y, b1w, b1h = tf.split(box1, 4, axis=-1)
-    b2x, b2y, b2w, b2h = tf.split(box1, 4, axis=-1)
-
-    # computer aspect ratio consistency
-    terma = tf.cast(math_ops.divide_no_nan(b1w, b1h), tf.float32)
-    termb = tf.cast(math_ops.divide_no_nan(b2w, b2h), tf.float32)
-    arcterm = tf.square(tf.math.atan(terma) - tf.math.atan(termb))
-    v = tf.squeeze(4 * arcterm / (math.pi**2), axis=-1)
-    v = tf.cast(v, b1w.dtype)
-
-    a = tf.stop_gradient(math_ops.divide_no_nan(v, ((1 - iou) + v)))
-    ciou = diou - (v * a)
-    ciou = tf.clip_by_value(ciou, clip_value_min=-1.0, clip_value_max=1.0)
-  return iou, ciou
-
-
-# equal to bbox_overlap but far more versitile
-def aggregated_comparitive_iou(boxes1,
-                               boxes2=None,
-                               iou_type=0,
-                               beta=0.6):
-  """Calculates the intersection over union between every box in boxes1 and
-  every box in boxes2.
+  Similar to bbox_overlap but far more versitile.
 
   Args:
     boxes1: a `Tensor` of shape [batch size, N, 4] representing the coordinates
@@ -420,25 +326,6 @@
     iou: a `Tensor` who represents the intersection over union in of the
       expected/input type.
   """
-=======
-  Similar to bbox_overlap but far more versitile.
-
-  Args:
-    boxes1: a `Tensor` of shape [batch size, N, 4] representing the coordinates
-      of boxes.
-    boxes2: a `Tensor` of shape [batch size, N, 4] representing the coordinates
-      of boxes.
-    iou_type: `integer` representing the iou version to use, 0 is distance iou,
-      1 is the general iou, 2 is the complete iou, any other number uses the
-      standard iou.
-    beta: `float` for the scaling quantity to apply to distance iou
-      regularization.
-
-  Returns:
-    iou: a `Tensor` who represents the intersection over union in of the
-      expected/input type.
-  """
->>>>>>> 37536370
   boxes1 = tf.expand_dims(boxes1, axis=-2)
 
   if boxes2 is not None:
@@ -446,19 +333,11 @@
   else:
     boxes2 = tf.transpose(boxes1, perm=(0, 2, 1, 3))
 
-<<<<<<< HEAD
-  if iou_type == 0:  #diou
-    _, iou = compute_diou(boxes1, boxes2, beta=beta, yxyx=True)
-  elif iou_type == 1:  #giou
-    _, iou = compute_giou(boxes1, boxes2, yxyx=True)
-  elif iou_type == 2:  #ciou
-=======
   if iou_type == 0:  # diou
     _, iou = compute_diou(boxes1, boxes2, beta=beta, yxyx=True)
   elif iou_type == 1:  # giou
     _, iou = compute_giou(boxes1, boxes2, yxyx=True)
   elif iou_type == 2:  # ciou
->>>>>>> 37536370
     _, iou = compute_ciou(boxes1, boxes2, yxyx=True)
   else:
     iou = compute_iou(boxes1, boxes2, yxyx=True)
