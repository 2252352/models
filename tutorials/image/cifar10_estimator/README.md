--- conflicted
+++ resolved
@@ -23,13 +23,9 @@
 $ ls -R cifar-10-batches-bin
 
 cifar-10-batches-bin:
-<<<<<<< HEAD
 batches.meta  data_batch_1  data_batch_2  data_batch_3
 data_batch_4  data_batch_5  readme.html  test_batch
-=======
-batches.meta.txt  data_batch_1.bin  data_batch_2.bin  data_batch_3.bin
-data_batch_4.bin  data_batch_5.bin  readme.html  test_batch.bin
->>>>>>> ed65b632
+
 
 # Run the model on CPU only. After training, it runs the evaluation.
 $ python cifar10_main.py --data_dir=/prefix/to/downloaded/data/cifar-10-batches-bin \
